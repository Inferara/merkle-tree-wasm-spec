--- conflicted
+++ resolved
@@ -87,11 +87,7 @@
   (func $memoryUndef (param $addr i32) (param $size i32)
     (loop $main_loop
       (if (i32.eqz (local.get $size)) (then return))
-<<<<<<< HEAD
       (i32.store8 (local.get $addr) i32.uzumaki)
-=======
-      (i32.store8 (local.get $addr) (uzumaki i32))
->>>>>>> 8d479303
       (local.set $addr (i32.add (local.get $addr) (i32.const 1)))
       (local.set $size (i32.sub (local.get $size) (i32.const 1)))
       (br $main_loop)
@@ -193,11 +189,7 @@
     (local $off i32)
 
     (exists
-<<<<<<< HEAD
       i32.uzumaki
-=======
-      (uzumaki i32)
->>>>>>> 8d479303
         (local.tee $off)
         (i32.ge_u (local.get $size))
         (if (then unreachable))
@@ -220,11 +212,7 @@
     (local $off i32)
 
     (forall
-<<<<<<< HEAD
       i32.uzumaki
-=======
-      (uzumaki i32)
->>>>>>> 8d479303
         (local.tee $off)
         (i32.ge_u (local.get $size))
         (if (then (assume unreachable)))
@@ -294,15 +282,12 @@
     (local $tree2 i32)
     (local $size i32)
 
-<<<<<<< HEAD
     i32.uzumaki
-=======
-    (uzumaki i32)
->>>>>>> 8d479303
       (local.tee $width)
       (call $merkleWeight)
       (local.set $weight)
 
+    (assume
     (assume
       (i32.eqz (local.get $width))
         (if (then unreachable))
@@ -323,6 +308,7 @@
     (call $memoryUndef (local.get $tree2) (local.get $size))
 
     (assume
+    (assume
       (call $memoryDiffer
         (local.get $tree1)
         (local.get $tree2)
@@ -333,6 +319,7 @@
     (call $merkleTree (local.get $tree1) (local.get $width))
     (call $merkleTree (local.get $tree2) (local.get $width))
 
+    (assume
     (assume
       (call $memoryAlike
         (call $merkleRoot (local.get $tree1) (local.get $width))
@@ -365,12 +352,9 @@
     (local $data i32)
     (local $size i32)
 
-<<<<<<< HEAD
     (local.set $width i32.uzumaki)
-=======
-    (local.set $width (uzumaki i32))
->>>>>>> 8d479303
-
+
+    (assume
     (assume
       (i32.eqz (local.get $width))
         (if (then unreachable))
@@ -397,13 +381,10 @@
 
     (call $merkleTree (local.get $tree) (local.get $width))
 
-<<<<<<< HEAD
     i32.uzumaki
-=======
-    (uzumaki i32)
->>>>>>> 8d479303
       (local.tee $idx)
       (i32.ge_u (local.get $width))
+      (if (then (assume unreachable)))
       (if (then (assume unreachable)))
 
     (call $merkleChain
@@ -413,19 +394,17 @@
       (local.get $idx)
     )
 
-<<<<<<< HEAD
     i32.uzumaki
-=======
-    (uzumaki i32)
->>>>>>> 8d479303
       (local.tee $size)
       (i32.ge_u (global.get $maxDataSize))
       (if (then (assume unreachable)))
+      (if (then (assume unreachable)))
 
     (call $memoryUndef (local.get $data) (local.get $size))
 
     (call $digest (i32.const 0) (local.get $data) (local.get $size))
 
+    (assume
     (assume
       (call $memoryAlike
         (call $addrOf (local.get $tree) (local.get $idx))
@@ -473,33 +452,22 @@
 
     (local.set $hashSize2 (i32.shl (global.get $hashSize) (i32.const 1)))
 
-<<<<<<< HEAD
     i32.uzumaki
-=======
-    (uzumaki i32)
->>>>>>> 8d479303
       (local.tee $height)
       (i32.gt_u (global.get $maxHeight))
       (if (then (assume unreachable)))
+      (if (then (assume unreachable)))
 
     (i32.mul (local.get $height) (global.get $hashSize))
       (local.set $chainsize)
 
     (assume
-<<<<<<< HEAD
       i32.uzumaki
-=======
-      (uzumaki i32)
->>>>>>> 8d479303
         (local.tee $datasize1)
         (i32.gt_u (global.get $maxDataSize))
         (if (then unreachable))
 
-<<<<<<< HEAD
       i32.uzumaki
-=======
-      (uzumaki i32)
->>>>>>> 8d479303
         (local.tee $datasize2)
         (i32.gt_u (global.get $maxDataSize))
         (if (then unreachable))
@@ -532,6 +500,7 @@
     (call $memoryUndef (local.get $chain2) (local.get $chainsize))
 
     (assume $data_filter
+    (assume $data_filter
       (i32.ne (local.get $datasize1) (local.get $datasize2))
         (br_if $data_filter)
 
@@ -541,11 +510,7 @@
         (local.get $datasize1)
       )
 
-<<<<<<< HEAD
       i32.uzumaki
-=======
-      (uzumaki i32)
->>>>>>> 8d479303
         (local.tee $idx)
         (i32.ge_u (i32.shl (i32.const 1) (local.get $height)))
         (if (then unreachable))
@@ -569,6 +534,7 @@
       (local.get $height)
     )
 
+    (assume
     (assume
       (call $memoryAlike
         (local.get $root1)
@@ -676,5 +642,8 @@
     (forall (call $integrity))
     (forall (call $soundness))
     (forall (call $uniqueness))
+    (forall (call $integrity))
+    (forall (call $soundness))
+    (forall (call $uniqueness))
   )
 )